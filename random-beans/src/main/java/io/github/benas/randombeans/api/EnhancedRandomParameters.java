--- conflicted
+++ resolved
@@ -82,15 +82,12 @@
         overrideDefaultInitialization = false;
         dateRange = new Range<>(TEN_YEARS_AGO.toLocalDate(), IN_TEN_YEARS.toLocalDate());
         timeRange = new Range<>(LocalTime.MIN, LocalTime.MAX);
-<<<<<<< HEAD
         collectionSizeRange = new Range<>(Constants.MIN_COLLECTION_SIZE, Constants.MAX_COLLECTION_SIZE);
+        stringLengthRange = new Range<>(Constants.MIN_STRING_LENGTH, Constants.MAX_STRING_LENGTH);
     }
 
     public void setCollectionSizeRange(final int minCollectionSize, final int maxCollectionSize) {
         this.collectionSizeRange = new Range<>(minCollectionSize, maxCollectionSize);
-=======
-        stringLengthRange = new Range<>(Constants.MIN_STRING_LENGTH, Constants.MAX_STRING_LENGTH);
->>>>>>> 7e711f74
     }
 
     public void setDateRange(final LocalDate min, final LocalDate max) {
